# SPDX-FileCopyrightText: 2021 - 2023 Mewbot Developers <mewbot@quicksilver.london>
#
# SPDX-License-Identifier: CC0-1.0

<<<<<<< HEAD
PyYAML~=6.0
aiohttp>=3.8.0,<3.9.0  # Waiting for py-cord to upgrade
setuptools~=65.2

# Discord Module
py-cord~=2.1.0

# File Watcher Modules
watchfiles~=0.15.0
watchdog~=2.1.9
aiopath~=0.5.12; python_version == "3.9"
aiopath~=0.6.10; python_version == "3.10"

# Notifications module (windows)
win10toast~=0.9; sys_platform == "win32"
=======
# Used for reading configuration in mewbot.loader
PyYAML~=6.0
>>>>>>> ddfa5bf6
<|MERGE_RESOLUTION|>--- conflicted
+++ resolved
@@ -2,23 +2,5 @@
 #
 # SPDX-License-Identifier: CC0-1.0
 
-<<<<<<< HEAD
-PyYAML~=6.0
-aiohttp>=3.8.0,<3.9.0  # Waiting for py-cord to upgrade
-setuptools~=65.2
-
-# Discord Module
-py-cord~=2.1.0
-
-# File Watcher Modules
-watchfiles~=0.15.0
-watchdog~=2.1.9
-aiopath~=0.5.12; python_version == "3.9"
-aiopath~=0.6.10; python_version == "3.10"
-
-# Notifications module (windows)
-win10toast~=0.9; sys_platform == "win32"
-=======
 # Used for reading configuration in mewbot.loader
-PyYAML~=6.0
->>>>>>> ddfa5bf6
+PyYAML~=6.0