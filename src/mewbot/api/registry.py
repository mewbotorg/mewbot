--- conflicted
+++ resolved
@@ -5,9 +5,8 @@
 # SPDX-License-Identifier: BSD-2-Clause
 
 """
-<<<<<<< HEAD
 Tooling for recording the creation of implementation classes, allowing for lists.
-=======
+
 Automation for registering components and plugins with a MewBot runner.
 
 Plugins are loaded using the metadata from python packages.
@@ -16,7 +15,6 @@
 
 This module also contains the ABCMeta subclass 'Registry'. All classes that use
 this as their metaclass will be recorded, forming an index of all loaded components.
->>>>>>> 32185062
 """
 
 from __future__ import annotations
@@ -37,11 +35,7 @@
 # noinspection PyMethodParameters
 class ComponentRegistry(abc.ABCMeta):
     """
-<<<<<<< HEAD
-    Allows system-wide registry of mewbot components use AbstractBaseClasses.
-=======
     Metaclass for Registering Component Classes.
->>>>>>> 32185062
 
     ComponentRegistry is a AbstractBaseClasses MetaClass which instruments
     class definition to automatically record and classify classes implementing
@@ -67,22 +61,9 @@
 
     _api_versions: dict[ComponentKind, dict[str, type[Component]]] = {}
 
-<<<<<<< HEAD
-    def __new__(mcs, name: str, bases: Any, namespace: Any, **k: Any) -> Type[Any]:
-        """
-        Create a new instance of the component registry.
-
-        :param name:
-        :param bases:
-        :param namespace:
-        :param k:
-        """
-        created_type: Type[Any] = super().__new__(mcs, name, bases, namespace, **k)
-=======
     def __new__(mcs, name: str, bases: Any, namespace: Any, **k: Any) -> type[Any]:
         """
         Hook for creating a class in this ancestry.
->>>>>>> 32185062
 
         We confirm that is only implements one API, and then register it for later use
         """
@@ -102,23 +83,13 @@
         cls: type[Component], *args: Any, uid: str | None = None, **properties: Any
     ) -> Any:
         """
-<<<<<<< HEAD
-        Return a class which has been registered in the registry.
-
-        :param args:
-        :param uid:
-        :param properties:
-        :return:
-        """
-=======
         Meta-constructor for components.
 
         When an instance of one of the registered class is created, it is assigned
         a UUID, and any parameters which match properties are initialised.
         Any remaining properties are then passed to the underlying constructor.
         """
-
->>>>>>> 32185062
+        
         if cls not in ComponentRegistry.registered:
             raise TypeError("Attempting to create a non registered class")
 
@@ -153,42 +124,22 @@
     @classmethod
     def register_api_version(
         mcs, kind: ComponentKind, version: str
-<<<<<<< HEAD
-    ) -> Callable[[Type[Component]], Type[Component]]:
-        """
-        Returns a helper function to register a decorated mewbot component.
-
-        This helper function, at a minimum
-        1) Checks the decorated component
-         - has been registered (by subclassing a known mewbot component or another way)
-         - is a known kind of component as registered with the :class ComponentKind:
-         - meets the api contract of whatever component it's claiming to be
-        2) If these parameters are met, allows the class to be entered on the registry.
-        This has the effect of mapping an Interface and API version to that base class.
-        :param kind: Enumeration of all the meta-types of Component.
-        :param version: Version of the api the component claims to adhere to
-        :return:
-        """
-
-        def do_register(api: Type[Component]) -> Type[Component]:
+    ) -> Callable[[type[Component]], type[Component]]:
+        """
+        Decorator that registers an (abstract) class as an API implementation.
+
+        The decorated class must be in the registry (generally by using the registry
+        as the metaclass), implement the protocol for the give ComponentKind, and
+        have a unique API version.
+        """
+
+        def do_register(api: type[Component]) -> type[Component]:
             """
             See the doc string of the function which returns this function.
 
             :param api:
             :return:
             """
-=======
-    ) -> Callable[[type[Component]], type[Component]]:
-        """
-        Decorator that registers an (abstract) class as an API implementation.
-
-        The decorated class must be in the registry (generally by using the registry
-        as the metaclass), implement the protocol for the give ComponentKind, and
-        have a unique API version.
-        """
-
-        def do_register(api: type[Component]) -> type[Component]:
->>>>>>> 32185062
             if api not in mcs.registered:
                 raise TypeError("Can not register an API version from a non-registered class")
 
@@ -230,17 +181,6 @@
                     yield kind, version
 
     @classmethod
-<<<<<<< HEAD
-    def api_version(mcs, component: Component) -> Tuple[ComponentKind, str]:
-        """
-        Returns the current, registered, api version of the given component.
-
-        :param component: mewbot component, with an api
-        :return (ComponentKind, api_version):
-        """
-        for val in mcs._detect_api_versions(type(component)):
-            return val
-=======
     def api_version(mcs, component: Component | type[Component]) -> tuple[ComponentKind, str]:
         """
         Gets the Component Kind (e.g. 'Behaviour') and API version (e.g. 'v1') from a component.
@@ -298,7 +238,6 @@
         for entry_point in distribution.entry_points:
             if entry_point.group in API_DISTRIBUTIONS:
                 return entry_point.load()  # pragma: no cover
->>>>>>> 32185062
 
         raise ModuleNotFoundError(
             f"Distribution {name} does not implement any known API ({API_DISTRIBUTIONS})"
