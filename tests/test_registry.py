--- conflicted
+++ resolved
@@ -287,12 +287,9 @@
 
     @staticmethod
     def test_require_package_not_installed() -> None:
-<<<<<<< HEAD
-=======
         """
         Tests attempting to require a package which is not installed fails.
         """
->>>>>>> 3d4767bd
         with pytest.raises(
             ModuleNotFoundError, match="No package metadata was found for fdfdsfsd"
         ):
@@ -300,12 +297,9 @@
 
     @staticmethod
     def test_require_package_no_entrypoint() -> None:
-<<<<<<< HEAD
-=======
         """
         Tests a package unrelated to mewbot does not present a mewbot entry point.
         """
->>>>>>> 3d4767bd
         with pytest.raises(
             ModuleNotFoundError,
             match="Distribution pytest does not implement any known API .*",
